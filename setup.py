from setuptools import setup, find_packages
setup(
    name='dibs-lib',
<<<<<<< HEAD
    version='1.3.0',
=======
    version='1.2.1',
>>>>>>> 3a3c8bfa
    description='DiBS: Differentiable Bayesian Structure Learning',
    author='Lars Lorch',
    author_email='lars.lorch@inf.ethz.ch',
    url="https://github.com/larslorch/dibs",
    classifiers=[
        "Programming Language :: Python :: 3",
        "License :: OSI Approved :: MIT License",
        "Operating System :: OS Independent",
    ],
    packages=find_packages(),
    install_requires=[
        'jax>=0.2.25',
        'jaxlib>=0.1.59',
        'numpy',
        'pandas',
        'igraph',
        'imageio',
        'jupyter',
        'tqdm',
        'matplotlib',
    ]
)<|MERGE_RESOLUTION|>--- conflicted
+++ resolved
@@ -1,11 +1,7 @@
 from setuptools import setup, find_packages
 setup(
     name='dibs-lib',
-<<<<<<< HEAD
     version='1.3.0',
-=======
-    version='1.2.1',
->>>>>>> 3a3c8bfa
     description='DiBS: Differentiable Bayesian Structure Learning',
     author='Lars Lorch',
     author_email='lars.lorch@inf.ethz.ch',
